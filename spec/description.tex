%=============================================================================
\section{Design}

%-----------------------------------------------------------------------------
\subsection{Approach}

\enote{Explain data flow; calling approach based on passing buffers; in-process or cross-process. Explain using FlatBuffers and why. Explain in general terms that we deal directly with variables in a global space, with lightweight coordination to allocate variables; and why (avoid duplication/rewriting etc.}

zkInterface is a procedural, purely functional interface for zero-knowledge systems that enables cross-language interoperability via dynamic linking and shared memory. The current version, even if limiting, creates an interface based on R1CS formatting and offers the ability to abstractly craft a constraint system building from different components, possibly written in different frameworks, by determining how data should be written and read. 

\enote{I'm not sure what this means:}
It can also be seen as a design tool for improved generation of constraints and usability, analogous to a portable binary format, since one can parametrize the functions calls and easily compose different functions, or components, that are not directly compatible.

\begin{figure}[h!]
	\includegraphics[width=\linewidth]{interface.png}
	\caption{zkInterface\enote{Replace by diagram on slack}}
	\label{interface}
\end{figure}



%-----------------------------------------------------------------------------
\subsection{Architecture}

\enote{Describe the high-level design, introducing all the main concepts in a readable narrative and referring to them concretely by the  identifier name in the sourcecode.}
		
		
\paragraph{Main functionality.}

The interface works across every zero-knowledge front-end and back-end, minimizing, when possible, the overhead of using a general format. This is achieved in several ways:

\begin{itemize}
	\item By using a protoboard-like method for shared memory allocation, and thus preventing double-copying the data unnecessarily.
	\item By parametrizing the function calls to the different components so to take advantage of the specific context underlying those components.
	\item By using FlatBuffers, an efficient cross platform serialization library for different languages. This tool allows us to easily write ad-hoc parsers from scratch and has a very low overhead in shared memory, which can be used in regular function calls. 
\end{itemize}
		
        
<<<<<<< HEAD
        The two main purposes of the interface are the computations of the \emph{instance reduction}, which generates a portable circuit or constraint system, and the \emph{witness reduction}, which assigns values to the variables allocated in the instance reduction. We have designed the interface so that each of these two processes actually use the same exact routine, except with different message types.

        Essentially, as seen in Figure \ref{flow}, the caller of the interface can be both an application or a component that requires a sub-component, an abstraction that helps make the interface minimal. Say I want to compute a proof of set membership by using a Merkle Tree of hashes. Then, the flow is the following:
        \begin{enumerate} 
            \item The application will call the Merkle Tree component that exists in some front-end framework, which starts allocating in memory the variables and constraints in the standard R1CS format.
            \item For every hash computation needed to generate the path, the Merkle Tree will itself call a hasher sub-component, possibly from a different framework, by passing it the parameters, including the next free memory slot for allocating the hash constraints and variables.
            \item The hash component will then allocate in memory the constraints and variables, to which the Merkle Tree component is oblivious (except the shared input / outputs: the input message and the output hash digest).
            \item Specifically, for each call to the hash component, the input message is given as part of the request and the hash component sends the hash digest as part of the response. The rest of the variables are locally dealt with by the hash component but are shared in memory by all the components.
        \end{enumerate}
        
        Note how the routine can be re-used by the witness reduction and deterministically assign the values to the respective variables in memory. Moreover, if needed, the constraint system can be outputed as a file containing a static rank-1 constraint system. One objection to using this routine design is that the component at the top level (i.e.: the Merkle Tree) cannot is waiting for the response of the sub-component (i.e.: the hasher component). This can have a cost in the efficiency of the circuit generation if we imagine a long enough chain of sub-calls that would cause a quadratic overhead. This is unlikely to happen in the current set of applications and circuits. 
		
	
		\begin{figure}[h!]
			\includegraphics[width=\linewidth]{call_flow.png}
			\caption{The flow of messages between libraries using the interface}
			\label{flow}
		\end{figure}
=======
The two main purposes of the interface are the computations of the \emph{instance reduction}, which generates a portable circuit or constraint system, and the \emph{witness reduction}, which assigns values to the variables allocated in the instance reduction. We have designed the interface so that each of these two processes actually use the same exact routine, except with different message types.

Essentially, as seen in Figure \ref{flow}, the caller of the interface can be both an application or a component that requires a sub-component, an abstraction that helps make the interface minimal. Say I want to compute a proof of set membership by using a Merkle Tree of hashes. Then, the flow is the following:
\begin{enumerate} 
	\item The application will call the Merkle Tree component that exists in some front-end framework, which starts allocating in memory the variables and constraints in the standard R1CS format.
	\item For every hash computation needed to generate the path, the Merkle Tree will itself call a hasher sub-component, possibly from a different framework, by passing it the parameters, including the next free memory slot for allocating the hash constraints and variables.
	\item The hash component will then allocate in memory the constraints and variables, to which the Merkle Tree component is oblivious (except the shared input / outputs: the input message and the output hash digest).
	\item Specifically, for each call to the hash component, the input message is given as part of the request and the hash component sends the hash digest as part of the response. The rest of the variables are locally dealt with by the hash component but are shared in memory by all the components.
\end{enumerate}

Note how the routine can be re-used by the witness reduction and deterministically assign the values to the respective variables in memory. Moreover, if needed, the constraint system can be outputed as a file containing a static rank-1 constraint system. One objection to using this routine design is that the component at the top level (i.e.: the Merkle Tree) cannot is waiting for the response of the sub-component (i.e.: the hasher component). This can have a cost in the efficiency of the circuit generation if we imagine a long enough chain of sub-calls that would cause a quadratic overhead. This is unlikely to happen in the current set of applications and circuits. 
	
\begin{figure}[h!]
	\includegraphics[width=\linewidth]{routine.png}
	\caption{The flow of interaction between existing libraries and the interface}
	\label{flow}
\end{figure}

\subsection{Calling convention and file format}

\enote{Explain how these are mostly implied by FlatBuffers. Give any additional information necessary beyond that.}


\subsection{using zkInterface}

\enote{Explain, in concrete terms, what people need to do to use this standard. As a backend author? As a frontend framework author? As a guy who writes gadgets? As an integrator needing to bundle the dependencies?}
>>>>>>> 562988c7
<|MERGE_RESOLUTION|>--- conflicted
+++ resolved
@@ -34,28 +34,8 @@
 	\item By parametrizing the function calls to the different components so to take advantage of the specific context underlying those components.
 	\item By using FlatBuffers, an efficient cross platform serialization library for different languages. This tool allows us to easily write ad-hoc parsers from scratch and has a very low overhead in shared memory, which can be used in regular function calls. 
 \end{itemize}
-		
-        
-<<<<<<< HEAD
-        The two main purposes of the interface are the computations of the \emph{instance reduction}, which generates a portable circuit or constraint system, and the \emph{witness reduction}, which assigns values to the variables allocated in the instance reduction. We have designed the interface so that each of these two processes actually use the same exact routine, except with different message types.
 
-        Essentially, as seen in Figure \ref{flow}, the caller of the interface can be both an application or a component that requires a sub-component, an abstraction that helps make the interface minimal. Say I want to compute a proof of set membership by using a Merkle Tree of hashes. Then, the flow is the following:
-        \begin{enumerate} 
-            \item The application will call the Merkle Tree component that exists in some front-end framework, which starts allocating in memory the variables and constraints in the standard R1CS format.
-            \item For every hash computation needed to generate the path, the Merkle Tree will itself call a hasher sub-component, possibly from a different framework, by passing it the parameters, including the next free memory slot for allocating the hash constraints and variables.
-            \item The hash component will then allocate in memory the constraints and variables, to which the Merkle Tree component is oblivious (except the shared input / outputs: the input message and the output hash digest).
-            \item Specifically, for each call to the hash component, the input message is given as part of the request and the hash component sends the hash digest as part of the response. The rest of the variables are locally dealt with by the hash component but are shared in memory by all the components.
-        \end{enumerate}
-        
-        Note how the routine can be re-used by the witness reduction and deterministically assign the values to the respective variables in memory. Moreover, if needed, the constraint system can be outputed as a file containing a static rank-1 constraint system. One objection to using this routine design is that the component at the top level (i.e.: the Merkle Tree) cannot is waiting for the response of the sub-component (i.e.: the hasher component). This can have a cost in the efficiency of the circuit generation if we imagine a long enough chain of sub-calls that would cause a quadratic overhead. This is unlikely to happen in the current set of applications and circuits. 
-		
-	
-		\begin{figure}[h!]
-			\includegraphics[width=\linewidth]{call_flow.png}
-			\caption{The flow of messages between libraries using the interface}
-			\label{flow}
-		\end{figure}
-=======
+
 The two main purposes of the interface are the computations of the \emph{instance reduction}, which generates a portable circuit or constraint system, and the \emph{witness reduction}, which assigns values to the variables allocated in the instance reduction. We have designed the interface so that each of these two processes actually use the same exact routine, except with different message types.
 
 Essentially, as seen in Figure \ref{flow}, the caller of the interface can be both an application or a component that requires a sub-component, an abstraction that helps make the interface minimal. Say I want to compute a proof of set membership by using a Merkle Tree of hashes. Then, the flow is the following:
@@ -69,8 +49,8 @@
 Note how the routine can be re-used by the witness reduction and deterministically assign the values to the respective variables in memory. Moreover, if needed, the constraint system can be outputed as a file containing a static rank-1 constraint system. One objection to using this routine design is that the component at the top level (i.e.: the Merkle Tree) cannot is waiting for the response of the sub-component (i.e.: the hasher component). This can have a cost in the efficiency of the circuit generation if we imagine a long enough chain of sub-calls that would cause a quadratic overhead. This is unlikely to happen in the current set of applications and circuits. 
 	
 \begin{figure}[h!]
-	\includegraphics[width=\linewidth]{routine.png}
-	\caption{The flow of interaction between existing libraries and the interface}
+	\includegraphics[width=\linewidth]{call_flow.png}
+	\caption{The flow of messages between libraries using the interface}
 	\label{flow}
 \end{figure}
 
@@ -81,5 +61,4 @@
 
 \subsection{using zkInterface}
 
-\enote{Explain, in concrete terms, what people need to do to use this standard. As a backend author? As a frontend framework author? As a guy who writes gadgets? As an integrator needing to bundle the dependencies?}
->>>>>>> 562988c7
+\enote{Explain, in concrete terms, what people need to do to use this standard. As a backend author? As a frontend framework author? As a guy who writes gadgets? As an integrator needing to bundle the dependencies?}