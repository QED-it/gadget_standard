--- conflicted
+++ resolved
@@ -1,38 +1,5 @@
-<<<<<<< HEAD
-@techreport{ZKProofSecurityTrackProceeding,
-            author = {Jens Groth, Yael Kalai, Muthu Venkitasubramaniam, Nir Bitansky, Ran Canetti, Henry Corrigan-Gibbs, Shafi Goldwasser, Charanjit Jutla, Yuval Ishai, Rafail Ostrovsky, Omer Paneth, Tal Rabin, Maryana Raykova, Ron Rothblum, Alessandra Scafuro, Eran Tromer, Douglas Wikström},
-            title = {ZKProof Track Proceedings},
-            institution= {ZKProof Standards},
-            publisher = {ZKProof.org},
-            address = {Cambridge, MA},
-            year = {2018},
-            month = {May}
-            }
-}
-%
-@techreport{ZKProofImplementationTrackProceeding,
-            author = {Sean Bowe, Kobi Gurkan, Eran Tromer, Benedikt Bünz, Konstantinos Chalkias, Daniel Genkin, Jack Grigg, Daira Hopwood, Jason Law, Andrew Poelstra, abhi shelat, Muthu Venkitasubramaniam, Madars Virza, Riad S. Wahby, Pieter Wuille},
-            title = {ZKProof Track Proceedings},
-            institution= {ZKProof Standards},
-            publisher = {ZKProof.org},
-            address = {Cambridge, MA},
-            year = {2018},
-            month = {May}
-          }
-}
-%
-@techreport{ZKProofApplicationsTrackProceeding,
-            author = {Daniel Benarroch, Ran Canetti, Andrew Miller, Shashank Agrawal, Tony Arcieri, Vipin Bharathan, Josh Cincinnati, Joshua Daniel,  Anuj Das Gupta, Angelo De Caro, Michael Dixon, Maria Dubovitskaya, Nathan George, Brett Hemenway Falk, Hugo Krawczyk, Jason Law, Anna Lysyanskaya, Zaki Manian, Eduardo Morais, Neha Narula, Gavin Pacini, Jonathan Rouach, Kartheek Solipuram, Mayank Varia, Douglas Wikstrom and Aviv Zohar},
-            title = {ZKProof Track Proceedings},
-            institution= {ZKProof Standards},
-            publisher = {ZKProof.org},
-            address = {Cambridge, MA},
-            year = {2018},
-            month = {May}
-          }
-=======
 @techreport{ZKProofSecurity,
-    author = {Jens Groth, Yael Kalai and Muthu Venkitasubramaniam},
+    author = {Jens Groth and Yael Kalai and Muthu Venkitasubramaniam and Nir Bitansky and Ran Canetti and Henry Corrigan-Gibbs and Shafi Goldwasser and Charanjit Jutla and Yuval Ishai and Rafail Ostrovsky and Omer Paneth and Tal Rabin and Mariana Raykova and Ron Rothblum and Alessandra Scafuro and Eran Tromer and Douglas Wikström},
     series = {ZKProof Track Proceedings},
     institution= {ZKProof Standards},
     publisher = {ZKProof.org},
@@ -42,7 +9,7 @@
 }
 %
 @techreport{ZKProofImplementation,
-    author = {Sean Bowe, Kobi Gurkan, Eran Tromer},
+    author = {Sean Bowe and Kobi Gurkan and Eran Tromer and Benedikt Bünz and Konstantinos Chalkias and Daniel Genkin and Jack Grigg and Daira Hopwood and Jason Law and Andrew Poelstra and abhi shelat and Muthu Venkitasubramaniam and Madars Virza and Riad S. Wahby and Pieter Wuille},
     series = {ZKProof Track Proceedings},
     institution= {ZKProof Standards},
     publisher = {ZKProof.org},
@@ -52,14 +19,13 @@
 }
 %
 @techreport{ZKProofApplications,
-    author = {Daniel Benarroch, Ran Canetti, Andrew Miller},
+    author = {Daniel Benarroch and Ran Canetti and Andrew Miller and Shashank Agrawal and Tony Arcieri and Vipin Bharathan and Josh Cincinnati and Joshua Daniel and  Anuj Das Gupta and Angelo De Caro and Michael Dixon and Maria Dubovitskaya and Nathan George and Brett Hemenway Falk and Hugo Krawczyk and Jason Law and Anna Lysyanskaya and Zaki Manian and Eduardo Morais and Neha Narula and Gavin Pacini and Jonathan Rouach and Kartheek Solipuram and Mayank Varia and Douglas Wikstrom and Aviv Zohar},
     series = {ZKProof Track Proceedings},
     institution= {ZKProof Standards},
     publisher = {ZKProof.org},
     address = {Berkeley, CA},
     year = {2018},
     month = {May}
->>>>>>> 652524f7
 }
 %
 @inproceedings{BCGGMTV14zerocash,
